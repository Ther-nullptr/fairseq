## 工作流

1. 在本地wsl上修改代码，每到一个milestone就commit一次。
2. 分别向origin(SJTU Server)和server(THU Server)push。
3. 在THU Server和SJTU Server上运行时，先向远程仓库拉取。 

<<<<<<< HEAD
# 模型上传

1. 使用upload_THU.sh 或 upload_SJTU.sh 在本地wsl上上传模型。
=======
## docker

```bash
$  docker run -it --rm --gpus all -v /mnt:/mnt chenxie95/speechimage:flashlight-v2 /bin/bash
```
>>>>>>> 25e08dc7
<|MERGE_RESOLUTION|>--- conflicted
+++ resolved
@@ -4,14 +4,8 @@
 2. 分别向origin(SJTU Server)和server(THU Server)push。
 3. 在THU Server和SJTU Server上运行时，先向远程仓库拉取。 
 
-<<<<<<< HEAD
-# 模型上传
-
-1. 使用upload_THU.sh 或 upload_SJTU.sh 在本地wsl上上传模型。
-=======
 ## docker
 
 ```bash
 $  docker run -it --rm --gpus all -v /mnt:/mnt chenxie95/speechimage:flashlight-v2 /bin/bash
-```
->>>>>>> 25e08dc7
+```